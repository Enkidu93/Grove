from __future__ import annotations
from abc import ABCMeta, abstractmethod
from typing import Any, Union
import importlib

# create a context where variables stored with set are kept
context: dict[str,int] = {}

# add a "verbose" flag to print all parse exceptions while debugging
verbose:bool = False

# define base classes for Language exceptions for ParsingExceptions
class GroveError(Exception): pass
class GroveParseError(GroveError): pass
class GroveEvalError(GroveError): pass

# define a base class for Commands
class Command(metaclass=ABCMeta):
    @abstractmethod
    def __init__(self): pass
    @abstractmethod
    def eval(self) -> Union[int,None]: pass
    @staticmethod
    def parse(s: str) -> Command:
        """Factory method for creating Command subclasses from lines of code"""
        # the command should split the input into tokens based on whitespace
        tokens: list[str] = s.strip().split()
        # a command must be either a statement or an expression
        try:
            # first try to parse the command as a statement
            return Statement.parse(tokens)
        except GroveParseError as e:
            if verbose: print(e)
        try:
            # if it is not a statement, try an expression
            return Expression.parse(tokens)
        except GroveParseError as e:
            if verbose: print(e)
        raise GroveParseError(f"Unrecognized Command: {s}")

# define a base class for Expressions
class Expression(Command, metaclass=ABCMeta):
    @abstractmethod
    def __init__(self): pass
    @abstractmethod
    def eval(self) -> int: pass
    @classmethod
    def parse(cls, tokens: list[str]) -> tuple[Expression, list[str]]:
        """Factory method for creating Expression subclasses from tokens"""
        # get a list of all the subclasses of Expression
        subclasses: list[type[Expression]] = cls.__subclasses__()
        # try each subclass in turn to see if it matches the pattern
        for subclass in subclasses:
            try: 
                return subclass.parse(tokens)
            except GroveParseError as e:
                if verbose: print(e)
        # if none of the subclasses parsed successfully raise an exception
        raise GroveParseError(f"Unrecognized Expression: {' '.join(tokens)}")
    
    @classmethod
    def parse_list(cls, tokens: list[str]) -> list[Expression]:
        remaining = tokens
        out = []
        while len(remaining) != 0:
            cont = True
            index = 1
            while cont:
                toks = remaining[:index]
                try:
                    exp:Expression = Expression.parse(toks)
                    out.append(exp)
                    cont = False
                except GroveParseError as g:
                    if verbose:
                        print(g)
                    index += 1
                if index > len(remaining):
                    raise GroveParseError(f"Unrecognized Expression: {' '.join(tokens)}")
            remaining = remaining[index:]
        return out
    
    @staticmethod
    def match_parens(tokens: list[str]) -> int:
        """Searches tokens beginning with ( and returns index of matching )"""
        # ensure tokens is such that a matching ) might exist
        if len(tokens) < 2: raise GroveParseError("Expression too short")
        if tokens[0] != '(': raise GroveParseError("No opening ( found")
        # track the depth of nested ()
        depth: int = 0
        for i,token in enumerate(tokens):
            # when a ( is found, increase the depth
            if token == '(': depth += 1
            # when a ) is found, decrease the depth
            elif token == ')': depth -= 1
            # if after a token the depth reaches 0, return that index
            if depth == 0: return i
        # if the depth never again reached 0 then parens do not match
        raise GroveParseError("No closing ) found")

# define a base class for Statements
class Statement(Command, metaclass=ABCMeta):
    @abstractmethod
    def __init__(self): pass
    @abstractmethod
    def eval(self) -> None: pass
    @classmethod
    def parse(cls, tokens: list[str]) -> Statement:
        """Factory method for creating Statement subclasses from tokens"""
        # get a list of all the subclasses of Statement
        subclasses: list[type[Statement]] = cls.__subclasses__()
        # try each subclass in turn to see if it matches the pattern
        for subclass in subclasses:
            try: 
                return subclass.parse(tokens)
            except GroveParseError as e:
                if verbose: print(e)
        # if none of the subclasses parsed successfully raise an exception
        raise GroveParseError(f"Unrecognized Expression: {' '.join(tokens)}")

# define a class to represent the "set" statement
class Set(Statement):
    def __init__(self, name: Name, value: Expression):
        self.name = name
        self.value = value
    def eval(self) -> None:
        context[self.name.name] = self.value.eval()
    def __eq__(self, other: Any):
        return (isinstance(other, Set) and 
                self.name == other.name and 
                self.value == other.value)
    @staticmethod
    def parse(tokens: list[str]) -> Set:
        """Factory method for creating Set commands from tokens"""
        # check to see if this string matches the pattern for set
        # 0. ensure there are enough tokens for this to be a set statement
        if len(tokens) < 4:
            raise GroveParseError("Statement too short for Set")
        # 1. ensure that the very first token is "set" otherwise throw Exception
        if tokens[0] != 'set': 
            raise GroveParseError("Set statements must begin with 'set'")
        # 2. ensure that the next token is a valid Name
        try:
            name: Name = Name.parse([tokens[1]])
        except GroveParseError:
            raise GroveParseError("No name found for Set statement")
        # 3. ensure that the next token is an '='
        if tokens[2] != '=':
            raise GroveParseError("Set statement requires '='")
        # 4. ensure the remaining tokens represent an expression
        try:
            value: Expression = Expression.parse(tokens[3:])
        except GroveParseError:
            raise GroveParseError("No value found for Set statement")
        # if this point is reached, this is a valid Set statement
        return Set(name, value)

# define an expression for the addition operation
class Add(Expression):
    def __init__(self, first: Expression, second: Expression):
        self.first = first
        self.second = second
    def eval(self) -> int:
        return self.first.eval() + self.second.eval()
    def __eq__(self, other) -> bool:
        return (isinstance(other, Add) and 
                other.first == self.first and 
                other.second == self.second)
    @staticmethod
    def parse(tokens: list[str]) -> Add:
        """Factory method for creating Add expressions from tokens"""
        s = ' '.join(tokens)
        # check to see if this string matches the pattern for add
        # 0. ensure there are enough tokens for this to be a add expression
        if len(tokens) < 7:
            raise GroveParseError(f"Not enough tokens for Add in: {s}")
        # 1. ensure the first two tokens are + and (
        if tokens[0] != '+' or tokens[1] != '(':
            raise GroveParseError(f"Add must begin with '+ (' in {s}")
        # 2. ensure there is an expression inside that open parentheses
        try:
            cut = Expression.match_parens(tokens[1:])+1
            first: Expression = Expression.parse(tokens[2:cut])
        except GroveParseError:
            raise GroveParseError(f"Unable to parse first addend in: {s}")
        # 3. ensure there are enough tokens left after the first expression
        tokens = tokens[cut+1:]
        if len(tokens) < 3:
            raise GroveParseError(f"Not enough tokens left for Add in: {s}")
        # 4. ensure the first and last of the remaining tokens are ( and )
        if tokens[0] != '(' or tokens[-1] != ')':
            raise GroveParseError(f"Addends must be wrapped in ( ): {s}")
        # 5. ensure the tokens between these are a valid expression
        try:
            second: Expression = Expression.parse(tokens[1:-1])
        except GroveParseError:
            raise GroveParseError(f"Unable to parse second addend in: {s}")
        # if this point is reached, this is a valid Add expression
        return Add(first, second)
    #TODO CHECK TYPE MISMATCH

# define an expression for an integer constant
class Number(Expression):
    def __init__(self, num: int):
        self.num = num
    def eval(self) -> int:
        return self.num
    def __eq__(self, other: Any) -> bool:
        return (isinstance(other, Number) and other.num == self.num)
    @staticmethod
    def parse(tokens: list[str]) -> Number:
        """Factory method for creating Number expressions from tokens"""
        # 0. ensure there is exactly one token
        if len(tokens) != 1:
            raise GroveParseError("Wrong number of tokens for Number")
        # 1. ensure that all characters in that token are digits
        if not tokens[0].isdigit():
            raise GroveParseError("Numbers can only contain digits")
        # if this point is reached, this is a valid Number expression
        return Number(int(tokens[0]))

# define an expression for a variable name
class Name(Expression):
    def __init__(self, name: str):
        self.name = name
    def eval(self) -> int:
        try: return context[self.name]
        except KeyError: raise GroveEvalError(f"{self.name} is undefined")
    def __eq__(self, other: Any) -> bool:
        return isinstance(other, Name) and other.name == self.name
    @staticmethod
    def parse(tokens: list[str]) -> Name:
        """Factory method for creating Name expressions from tokens"""
        # 0. ensure there is exactly one token
        if len(tokens) != 1:
            raise GroveParseError("Wrong number of tokens for Name")
        # 1. ensure that all characters in that token are alphabetic
        if not tokens[0].isidentifier():
            raise GroveParseError("Names can only contain letters, numbers, or _")
        # if this point is reached, this is a valid Number expression
        return Name(tokens[0])

class StringLiteral(Expression):
    # TODO: Implement node for String literals
    def __init__(self, word):
        self.word = word
    def eval(self):
        return self.word
    @staticmethod
    def parse(tokens: list[str]):
        if(len(tokens) != 1):
            raise GroveParseError("Invalid number of tokens for String Literal")
        token = tokens[0]
        if len(token) < 2 or token[0] != '"' or token[-1] != '"':
            raise GroveParseError("Invalid number of characters for String Literal")
        token = token[1:-1]
        if '"' in token:
            raise GroveParseError("String Literal cannot contain quote")
        for c in tokens:
            if(c == ' ' or c == '\\'):
                raise GroveParseError("String Literal cannot have white spaces")
        return StringLiteral(token)
    

class Object(Expression):
    def __init__(self, names):
        # self.name = name
        self.names:list[str] = names
    def eval(self):
        path_elements = [name.name for name in self.names]
        class_name = path_elements[-1]
        module_name = '.'.join(path_elements[0:-1])
        if verbose:
            print(module_name, class_name)
        if module_name == '__builtins__' or module_name == '':
            class_ = eval(class_name)
        else:
            try:
                module = context[module_name]
            except KeyError:
                raise GroveEvalError(f"Module {module_name} not in context.")
            try:
                class_ = getattr(module, class_name)
            except AttributeError as e:
                raise GroveEvalError(e.msg)
        return class_()
    @staticmethod
    def parse(tokens: list[str]) -> Object:
        if len(tokens) != 2:
            raise GroveParseError("Object instantiation requires two tokens.")
        if tokens[0] != "new":
            raise GroveParseError("Object instantiation must begin with 'new' keyword.")
        try:                
            name_tokens = tokens[1].split(".")
            names = []
            for name_token in name_tokens:
                names.append(Name.parse([name_token]))
            return Object(names)
        except Exception as e:
            if verbose: print(e)
            raise GroveParseError('Object instantiation failed')
    
class Call(Expression):
    def __init__(self, objectName:Name, methodName:Name, args:list[Expression]):
        self.objectName = objectName
        self.methodName = methodName
        self.args = args
    def eval(self):
        for el in self.args:
            self.methodName(el)

    @staticmethod
    def parse(tokens: list[str]) -> Call:
        '''extracting the names and testing for error'''
        if len(tokens)<6:
            raise GroveParseError(f"not enough tokens for call ({len(tokens)} given)")
        if str(tokens[0])!='call':
            raise GroveParseError(f"not enough tokens for call ({len(tokens)} given)")
        if str(tokens[1])!='(':
            raise GroveParseError("Missing a left parenthesis")
        if str(tokens[-1])!=")":
            raise GroveParseError("Missing a right parenthesis")
        try:
            objectName = Name.parse([tokens[2]])
        except:
            raise GroveParseError(f"Object variable {tokens[2]} could not be parsed (in call)")
        try:
            methodName = Name.parse([tokens[3]])
        except:
            raise GroveParseError(f"Method {tokens[3]} could not be parsed (in call)")
        try:
            args = Expression.parse_list(tokens[3:-1])
        except:
            raise GroveParseError(f"Expression could not be parsed (in call)")

        return Call(objectName, methodName, args) 
<<<<<<< HEAD
    def eval(self):
        f = getattr(self.objectName.eval(), self.methodName.name)
        return f(*[e.eval() for e in self.args])
=======
    
>>>>>>> c0c2d9dc

class Import(Statement):
    def __init__(self, names):
        self.names:list[Name] = names
    def eval(self):
        try:
            module_name = ".".join([name.name for name in self.names])
            module = importlib.import_module(module_name)
            context[module_name] = module
        except ModuleNotFoundError as m:
            raise GroveEvalError(f"Module not found: {m.msg}")
    @staticmethod
    def parse(tokens: list[str]) -> Object:
        if len(tokens) != 2:
            raise GroveParseError("Not enough tokens for import statement")
        if tokens[0] != "import":
            raise GroveParseError("Import statement must begin with 'import' keyword.")
        try:                
            name_tokens = tokens[1].split(".")
            names = []
            for name_token in name_tokens:
                names.append(Name.parse([name_token]))
            return Import(names)
        except Exception as e:
            if verbose: print(e)
            raise GroveParseError('Not enough tokens to be import statement')
        

class Terminate(Statement):
	# TODO: Implement node for "quit" and "exit" statements
    def __init__(self, word):
        self.keyword = word
    def eval(self): 
        if self.keyword == "quit" or self.keyword == "exit":
            quit()
        else:
            raise GroveEvalError("Invalid keyword")
    @staticmethod
    def parse(tokens: list[str]) -> Expression:
        """Factory method for creating Terminate commands from tokens"""
        # check to see if this string matches the pattern for terminate
        # 0. ensure there are enough tokens for this to be a terminate statement
        if len(tokens) != 1:
            raise GroveParseError("Statement too long for Terminate")
        # 1. ensure that the only token is "quit" or "exit"
        keyword = tokens[0]
        if keyword != 'quit' and keyword != 'exit': 
            raise GroveParseError("Terminate statements must be 'quit' or 'exit'")
        return Terminate(keyword)<|MERGE_RESOLUTION|>--- conflicted
+++ resolved
@@ -334,13 +334,9 @@
             raise GroveParseError(f"Expression could not be parsed (in call)")
 
         return Call(objectName, methodName, args) 
-<<<<<<< HEAD
     def eval(self):
         f = getattr(self.objectName.eval(), self.methodName.name)
         return f(*[e.eval() for e in self.args])
-=======
-    
->>>>>>> c0c2d9dc
 
 class Import(Statement):
     def __init__(self, names):
