<<<<<<< HEAD
from __future__ import annotations
from abc import ABCMeta, abstractmethod
from typing import Any, Union
import importlib

# create a context where variables stored with set are kept
context: dict[str,int] = {}

# add a "verbose" flag to print all parse exceptions while debugging
verbose:bool = False

# define base classes for Language exceptions for ParsingExceptions
class GroveError(Exception): pass
class GroveParseError(GroveError): pass
class GroveEvalError(GroveError): pass

# define a base class for Commands
class Command(metaclass=ABCMeta):
    @abstractmethod
    def __init__(self): pass
    @abstractmethod
    def eval(self) -> Union[int,None]: pass
    @staticmethod
    def parse(s: str) -> Command:
        """Factory method for creating Command subclasses from lines of code"""
        # the command should split the input into tokens based on whitespace
        tokens: list[str] = s.strip().split()
        # a command must be either a statement or an expression
        try:
            # first try to parse the command as a statement
            return Statement.parse(tokens)
        except GroveParseError as e:
            if verbose: print(e)
        try:
            # if it is not a statement, try an expression
            return Expression.parse(tokens)
        except GroveParseError as e:
            if verbose: print(e)
        raise GroveParseError(f"Unrecognized Command: {s}")

# define a base class for Expressions
class Expression(Command, metaclass=ABCMeta):
    @abstractmethod
    def __init__(self): pass
    @abstractmethod
    def eval(self) -> int: pass
    @classmethod
    def parse(cls, tokens: list[str]) -> Expression:
        """Factory method for creating Expression subclasses from tokens"""
        # get a list of all the subclasses of Expression
        subclasses: list[type[Expression]] = cls.__subclasses__()
        # try each subclass in turn to see if it matches the pattern
        for subclass in subclasses:
            try: 
                return subclass.parse(tokens)
            except GroveParseError as e:
                if verbose: print(e)
        # if none of the subclasses parsed successfully raise an exception
        raise GroveParseError(f"Unrecognized Expression: {' '.join(tokens)}")
    
    @classmethod
    def parse_list(cls, tokens: list[str]) -> list[Expression]:
        remaining = tokens
        out = []
        while len(remaining) != 0:
            cont = True
            index = 1
            while cont:
                toks = remaining[:index]
                try:
                    exp:Expression = Expression.parse(toks)
                    out.append(exp)
                    cont = False
                except GroveParseError as g:
                    if verbose:
                        print(g)
                    index += 1
                if index > len(remaining):
                    raise GroveParseError(f"Unrecognized Expression: {' '.join(tokens)}")
            remaining = remaining[index:]
        return out
    
    @staticmethod
    def match_parens(tokens: list[str]) -> int:
        """Searches tokens beginning with ( and returns index of matching )"""
        # ensure tokens is such that a matching ) might exist
        if len(tokens) < 2: raise GroveParseError("Expression too short")
        if tokens[0] != '(': raise GroveParseError("No opening ( found")
        # track the depth of nested ()
        depth: int = 0
        for i,token in enumerate(tokens):
            # when a ( is found, increase the depth
            if token == '(': depth += 1
            # when a ) is found, decrease the depth
            elif token == ')': depth -= 1
            # if after a token the depth reaches 0, return that index
            if depth == 0: return i
        # if the depth never again reached 0 then parens do not match
        raise GroveParseError("No closing ) found")

# define a base class for Statements
class Statement(Command, metaclass=ABCMeta):
    @abstractmethod
    def __init__(self): pass
    @abstractmethod
    def eval(self) -> None: pass
    @classmethod
    def parse(cls, tokens: list[str]) -> Statement:
        """Factory method for creating Statement subclasses from tokens"""
        # get a list of all the subclasses of Statement
        subclasses: list[type[Statement]] = cls.__subclasses__()
        # try each subclass in turn to see if it matches the pattern
        for subclass in subclasses:
            try: 
                return subclass.parse(tokens)
            except GroveParseError as e:
                if verbose: print(e)
        # if none of the subclasses parsed successfully raise an exception
        raise GroveParseError(f"Unrecognized Expression: {' '.join(tokens)}")

# define a class to represent the "set" statement
class Set(Statement):
    def __init__(self, name: Name, value: Expression):
        self.name = name
        self.value = value
    def eval(self) -> None:
        context[self.name.name] = self.value.eval()
    def __eq__(self, other: Any):
        return (isinstance(other, Set) and 
                self.name == other.name and 
                self.value == other.value)
    @staticmethod
    def parse(tokens: list[str]) -> Set:
        """Factory method for creating Set commands from tokens"""
        # check to see if this string matches the pattern for set
        # 0. ensure there are enough tokens for this to be a set statement
        if len(tokens) < 4:
            raise GroveParseError("Statement too short for Set")
        # 1. ensure that the very first token is "set" otherwise throw Exception
        if tokens[0] != 'set': 
            raise GroveParseError("Set statements must begin with 'set'")
        # 2. ensure that the next token is a valid Name
        try:
            name: Name = Name.parse([tokens[1]])
        except GroveParseError:
            raise GroveParseError("No name found for Set statement")
        # 3. ensure that the next token is an '='
        if tokens[2] != '=':
            raise GroveParseError("Set statement requires '='")
        # 4. ensure the remaining tokens represent an expression
        try:
            value: Expression = Expression.parse(tokens[3:])
        except GroveParseError:
            raise GroveParseError("No value found for Set statement")
        # if this point is reached, this is a valid Set statement
        return Set(name, value)

# define an expression for the addition operation
class Add(Expression):
    def __init__(self, first: Expression, second: Expression):
        self.first = first
        self.second = second
    def eval(self) -> int:
        return self.first.eval() + self.second.eval()
    def __eq__(self, other) -> bool:
        return (isinstance(other, Add) and 
                other.first == self.first and 
                other.second == self.second)
    @staticmethod
    def parse(tokens: list[str]) -> Add:
        """Factory method for creating Add expressions from tokens"""
        s = ' '.join(tokens)
        # check to see if this string matches the pattern for add
        # 0. ensure there are enough tokens for this to be a add expression
        if len(tokens) < 7:
            raise GroveParseError(f"Not enough tokens for Add in: {s}")
        # 1. ensure the first two tokens are + and (
        if tokens[0] != '+' or tokens[1] != '(':
            raise GroveParseError(f"Add must begin with '+ (' in {s}")
        # 2. ensure there is an expression inside that open parentheses
        try:
            cut = Expression.match_parens(tokens[1:])+1
            first: Expression = Expression.parse(tokens[2:cut])
        except GroveParseError:
            raise GroveParseError(f"Unable to parse first addend in: {s}")
        # 3. ensure there are enough tokens left after the first expression
        tokens = tokens[cut+1:]
        if len(tokens) < 3:
            raise GroveParseError(f"Not enough tokens left for Add in: {s}")
        # 4. ensure the first and last of the remaining tokens are ( and )
        if tokens[0] != '(' or tokens[-1] != ')':
            raise GroveParseError(f"Addends must be wrapped in ( ): {s}")
        # 5. ensure the tokens between these are a valid expression
        try:
            second: Expression = Expression.parse(tokens[1:-1])
        except GroveParseError:
            raise GroveParseError(f"Unable to parse second addend in: {s}")
        # if this point is reached, this is a valid Add expression
        return Add(first, second)
    #TODO CHECK TYPE MISMATCH

# define an expression for an integer constant
class Number(Expression):
    def __init__(self, num: int):
        self.num = num
    def eval(self) -> int:
        return self.num
    def __eq__(self, other: Any) -> bool:
        return (isinstance(other, Number) and other.num == self.num)
    @staticmethod
    def parse(tokens: list[str]) -> Number:
        """Factory method for creating Number expressions from tokens"""
        # 0. ensure there is exactly one token
        if len(tokens) != 1:
            raise GroveParseError("Wrong number of tokens for Number")
        # 1. ensure that all characters in that token are digits
        if not tokens[0].isdigit():
            raise GroveParseError("Numbers can only contain digits")
        # if this point is reached, this is a valid Number expression
        return Number(int(tokens[0]))

# define an expression for a variable name
class Name(Expression):
    def __init__(self, name: str):
        self.name = name
    def eval(self) -> int:
        try: return context[self.name]
        except KeyError: raise GroveEvalError(f"{self.name} is undefined")
    def __eq__(self, other: Any) -> bool:
        return isinstance(other, Name) and other.name == self.name
    @staticmethod
    def parse(tokens: list[str]) -> Name:
        """Factory method for creating Name expressions from tokens"""
        # 0. ensure there is exactly one token
        if len(tokens) != 1:
            raise GroveParseError("Wrong number of tokens for Name")
        # 1. ensure that all characters in that token are alphabetic
        if not tokens[0].isidentifier():
            raise GroveParseError("Names can only contain letters, numbers, or _")
        # if this point is reached, this is a valid Number expression
        return Name(tokens[0])

class StringLiteral(Expression):
    # TODO: Implement node for String literals
    def __init__(self, word):
        self.word = word
    def eval(self):
        return self.word
    @staticmethod
    def parse(tokens: list[str]):
        if(len(tokens) != 1):
            raise GroveParseError("Invalid number of tokens for String Literal")
        token = tokens[0]
        if len(token) < 2 or token[0] != '"' or token[-1] != '"':
            raise GroveParseError("Invalid number of characters for String Literal")
        token = token[1:-1]
        if '"' in token:
            raise GroveParseError("String Literal cannot contain quote")
        for c in tokens:
            if(c == ' ' or c == '\\'):
                raise GroveParseError("String Literal cannot have white spaces")
        return StringLiteral(token)
    

class Object(Expression):
    def __init__(self, names):
        # self.name = name
        self.names:list[str] = names
    def eval(self):
        path_elements = [name.name for name in self.names]
        class_name = path_elements[-1]
        module_name = '.'.join(path_elements[0:-1])
        if verbose:
            print(module_name, class_name)
        if module_name == '__builtins__' or module_name == '':
            class_ = eval(class_name)
        else:
            try:
                module = context[module_name]
            except KeyError:
                raise GroveEvalError(f"Module {module_name} not in context.")
            try:
                class_ = getattr(module, class_name)
            except AttributeError as e:
                raise GroveEvalError(e.msg)
        return class_()
    @staticmethod
    def parse(tokens: list[str]) -> Object:
        if len(tokens) != 2:
            raise GroveParseError("Object instantiation requires two tokens.")
        if tokens[0] != "new":
            raise GroveParseError("Object instantiation must begin with 'new' keyword.")
        try:                
            name_tokens = tokens[1].split(".")
            names = []
            for name_token in name_tokens:
                names.append(Name.parse([name_token]))
            return Object(names)
        except Exception as e:
            if verbose: print(e)
            raise GroveParseError('Object instantiation failed')
    
class Call(Expression):
    # TODO: Implement node for "import" statements
    pass

class Import(Statement):
    def __init__(self, names):
        self.names:list[Name] = names
    def eval(self):
        try:
            module_name = ".".join([name.name for name in self.names])
            module = importlib.import_module(module_name)
            context[module_name] = module
        except ModuleNotFoundError as m:
            raise GroveEvalError(f"Module not found: {m.msg}")
    @staticmethod
    def parse(tokens: list[str]) -> Object:
        if len(tokens) != 2:
            raise GroveParseError("Not enough tokens for import statement")
        if tokens[0] != "import":
            raise GroveParseError("Import statement must begin with 'import' keyword.")
        try:                
            name_tokens = tokens[1].split(".")
            names = []
            for name_token in name_tokens:
                names.append(Name.parse([name_token]))
            return Import(names)
        except Exception as e:
            if verbose: print(e)
            raise GroveParseError('Not enough tokens to be import statement')
        

class Terminate(Statement):
	# TODO: Implement node for "quit" and "exit" statements
    def __init__(self, word):
        self.keyword = word
    def eval(self): 
        if self.keyword == "quit" or self.keyword == "exit":
            quit()
        else:
            raise GroveEvalError("Invalid keyword")
    @staticmethod
    def parse(tokens: list[str]) -> Expression:
        """Factory method for creating Terminate commands from tokens"""
        # check to see if this string matches the pattern for terminate
        # 0. ensure there are enough tokens for this to be a terminate statement
        if len(tokens) != 1:
            raise GroveParseError("Statement too long for Terminate")
        # 1. ensure that the only token is "quit" or "exit"
        keyword = tokens[0]
        if keyword != 'quit' and keyword != 'exit': 
            raise GroveParseError("Terminate statements must be 'quit' or 'exit'")
=======
from __future__ import annotations
from abc import ABCMeta, abstractmethod
from typing import Any, Union
import importlib

# create a context where variables stored with set are kept
context: dict[str,int] = {}

# add a "verbose" flag to print all parse exceptions while debugging
verbose = False

# define base classes for Language exceptions for ParsingExceptions
class GroveError(Exception): pass
class GroveParseError(GroveError): pass
class GroveEvalError(GroveError): pass

# define a base class for Commands
class Command(metaclass=ABCMeta):
    @abstractmethod
    def __init__(self): pass
    @abstractmethod
    def eval(self) -> Union[int,None]: pass
    @staticmethod
    def parse(s: str) -> Command:
        """Factory method for creating Command subclasses from lines of code"""
        # the command should split the input into tokens based on whitespace
        tokens: list[str] = s.strip().split()
        # a command must be either a statement or an expression
        try:
            # first try to parse the command as a statement
            return Statement.parse(tokens)
        except GroveParseError as e:
            if verbose: print(e)
        try:
            # if it is not a statement, try an expression
            return Expression.parse(tokens)
        except GroveParseError as e:
            if verbose: print(e)
        raise GroveParseError(f"Unrecognized Command: {s}")

# define a base class for Expressions
class Expression(Command, metaclass=ABCMeta):
    @abstractmethod
    def __init__(self): pass
    @abstractmethod
    def eval(self) -> int: pass
    @classmethod
    def parse(cls, tokens: list[str]) -> tuple[Expression, list[str]]:
        """Factory method for creating Expression subclasses from tokens"""
        # get a list of all the subclasses of Expression
        subclasses: list[type[Expression]] = cls.__subclasses__()
        # try each subclass in turn to see if it matches the pattern
        for subclass in subclasses:
            try: 
                return subclass.parse(tokens)
            except GroveParseError as e:
                if verbose: print(e)
        # if none of the subclasses parsed successfully raise an exception
        raise GroveParseError(f"Unrecognized Expression: {' '.join(tokens)}")
    @staticmethod
    def match_parens(tokens: list[str]) -> int:
        """Searches tokens beginning with ( and returns index of matching )"""
        # ensure tokens is such that a matching ) might exist
        if len(tokens) < 2: raise GroveParseError("Expression too short")
        if tokens[0] != '(': raise GroveParseError("No opening ( found")
        # track the depth of nested ()
        depth: int = 0
        for i,token in enumerate(tokens):
            # when a ( is found, increase the depth
            if token == '(': depth += 1
            # when a ) is found, decrease the depth
            elif token == ')': depth -= 1
            # if after a token the depth reaches 0, return that index
            if depth == 0: return i
        # if the depth never again reached 0 then parens do not match
        raise GroveParseError("No closing ) found")

# define a base class for Statements
class Statement(Command, metaclass=ABCMeta):
    @abstractmethod
    def __init__(self): pass
    @abstractmethod
    def eval(self) -> None: pass
    @classmethod
    def parse(cls, tokens: list[str]) -> Statement:
        """Factory method for creating Statement subclasses from tokens"""
        # get a list of all the subclasses of Statement
        subclasses: list[type[Statement]] = cls.__subclasses__()
        # try each subclass in turn to see if it matches the pattern
        for subclass in subclasses:
            try: 
                return subclass.parse(tokens)
            except GroveParseError as e:
                if verbose: print(e)
        # if none of the subclasses parsed successfully raise an exception
        raise GroveParseError(f"Unrecognized Expression: {' '.join(tokens)}")

# define a class to represent the "set" statement
class Set(Statement):
    def __init__(self, name: Name, value: Expression):
        self.name = name
        self.value = value
    def eval(self) -> None:
        context[self.name.name] = self.value.eval()
    def __eq__(self, other: Any):
        return (isinstance(other, Set) and 
                self.name == other.name and 
                self.value == other.value)
    @staticmethod
    def parse(tokens: list[str]) -> Set:
        """Factory method for creating Set commands from tokens"""
        # check to see if this string matches the pattern for set
        # 0. ensure there are enough tokens for this to be a set statement
        if len(tokens) < 4:
            raise GroveParseError("Statement too short for Set")
        # 1. ensure that the very first token is "set" otherwise throw Exception
        if tokens[0] != 'set': 
            raise GroveParseError("Set statements must begin with 'set'")
        # 2. ensure that the next token is a valid Name
        try:
            name: Name = Name.parse([tokens[1]])
        except GroveParseError:
            raise GroveParseError("No name found for Set statement")
        # 3. ensure that the next token is an '='
        if tokens[2] != '=':
            raise GroveParseError("Set statement requires '='")
        # 4. ensure the remaining tokens represent an expression
        try:
            value: Expression = Expression.parse(tokens[3:])
        except GroveParseError:
            raise GroveParseError("No value found for Set statement")
        # if this point is reached, this is a valid Set statement
        return Set(name, value)

# define an expression for the addition operation
class Add(Expression):
    def __init__(self, first: Expression, second: Expression):
        self.first = first
        self.second = second
    def eval(self) -> int:
        return self.first.eval() + self.second.eval()
    def __eq__(self, other) -> bool:
        return (isinstance(other, Add) and 
                other.first == self.first and 
                other.second == self.second)
    @staticmethod
    def parse(tokens: list[str]) -> Add:
        """Factory method for creating Add expressions from tokens"""
        s = ' '.join(tokens)
        # check to see if this string matches the pattern for add
        # 0. ensure there are enough tokens for this to be a add expression
        if len(tokens) < 7:
            raise GroveParseError(f"Not enough tokens for Add in: {s}")
        # 1. ensure the first two tokens are + and (
        if tokens[0] != '+' or tokens[1] != '(':
            raise GroveParseError(f"Add must begin with '+ (' in {s}")
        # 2. ensure there is an expression inside that open parentheses
        try:
            cut = Expression.match_parens(tokens[1:])+1
            first: Expression = Expression.parse(tokens[2:cut])
        except GroveParseError:
            raise GroveParseError(f"Unable to parse first addend in: {s}")
        # 3. ensure there are enough tokens left after the first expression
        tokens = tokens[cut+1:]
        if len(tokens) < 3:
            raise GroveParseError(f"Not enough tokens left for Add in: {s}")
        # 4. ensure the first and last of the remaining tokens are ( and )
        if tokens[0] != '(' or tokens[-1] != ')':
            raise GroveParseError(f"Addends must be wrapped in ( ): {s}")
        # 5. ensure the tokens between these are a valid expression
        try:
            second: Expression = Expression.parse(tokens[1:-1])
        except GroveParseError:
            raise GroveParseError(f"Unable to parse second addend in: {s}")
        # if this point is reached, this is a valid Add expression
        return Add(first, second)
    #TODO CHECK TYPE MISMATCH

# define an expression for an integer constant
class Number(Expression):
    def __init__(self, num: int):
        self.num = num
    def eval(self) -> int:
        return self.num
    def __eq__(self, other: Any) -> bool:
        return (isinstance(other, Number) and other.num == self.num)
    @staticmethod
    def parse(tokens: list[str]) -> Number:
        """Factory method for creating Number expressions from tokens"""
        # 0. ensure there is exactly one token
        if len(tokens) != 1:
            raise GroveParseError("Wrong number of tokens for Number")
        # 1. ensure that all characters in that token are digits
        if not tokens[0].isdigit():
            raise GroveParseError("Numbers can only contain digits")
        # if this point is reached, this is a valid Number expression
        return Number(int(tokens[0]))

# define an expression for a variable name
class Name(Expression):
    def __init__(self, name: str):
        self.name = name
    def eval(self) -> int:
        try: return context[self.name]
        except KeyError: raise GroveEvalError(f"{self.name} is undefined")
    def __eq__(self, other: Any) -> bool:
        return isinstance(other, Name) and other.name == self.name
    @staticmethod
    def parse(tokens: list[str]) -> Name:
        """Factory method for creating Name expressions from tokens"""
        # 0. ensure there is exactly one token
        if len(tokens) != 1:
            raise GroveParseError("Wrong number of tokens for Name")
        # 1. ensure that all characters in that token are alphabetic
        if not tokens[0].isidentifier():
            raise GroveParseError("Names can only contain letters, numbers, or _")
        # if this point is reached, this is a valid Number expression
        return Name(tokens[0])

class StringLiteral(Expression):
    # TODO: Implement node for String literals
    def __init__(self, word):
        self.word = word
    def eval(self):
        return self.word
    @staticmethod
    def parse(tokens: list[str]):
        if(len(tokens) != 1):
            raise GroveParseError("Invalid number of tokens for String Literal")
        token = tokens[0]
        if len(token) < 2 or token[0] != '"' or token[-1] != '"':
            raise GroveParseError("Invalid number of characters for String Literal")
        token = token[1:-1]
        if '"' in token:
            raise GroveParseError("String Literal cannot contain quote")
        for c in tokens:
            if(c == ' ' or c == '\\'):
                raise GroveParseError("String Literal cannot have white spaces")
        return StringLiteral(token)
    

class Object(Expression):
    def __init__(self, names):
        # self.name = name
        self.names:list[str] = names
    def eval(self):
        path_elements = [name.name for name in self.names]
        if len(path_elements) == 1:
            class_ = path_elements[0]
        else:
            class_name = path_elements[-1]
            module_name = '.'.join(path_elements[0:-1])
            if verbose:
                print(module_name, class_name)
            if module_name == '__builtins__':
                class_ = eval(class_name)
            else:
                try:
                    module = context[module_name]
                except KeyError:
                    raise GroveEvalError(f"Module {module_name} not in context.")
                try:
                    class_ = getattr(module, class_name)
                except AttributeError as e:
                    raise GroveEvalError(e.msg)
        return class_()
    @staticmethod
    def parse(tokens: list[str]) -> Object:
        if len(tokens) < 2:
            raise GroveParseError("Object instantiation requires two tokens.")
        if tokens[0] != "new":
            raise GroveParseError("Object instantiation must begin with 'new' keyword.")
        try:                
            name_tokens = tokens[1].split(".")
            names = []
            for name_token in name_tokens:
                names.append(Name.parse([name_token]))
            return Object(names)
        except Exception as e:
            if verbose: print(e)
            raise GroveParseError('Object instantiation failed')
    
class Call(Expression):
    def __init__(self, objectName:Name, methodName:Name, args:list[Expression]):
        self.objectName = objectName
        self.methodName = methodName
        self.args = args
    def eval(self):
        for el in self.args:
            self.methodName(el)

    def parse(tokens: list[str]) -> Call:
        '''extracting the names and testing for error'''
        if len(tokens)<6:
            raise GroveParseError(f"not enough tokens for call ({len(tokens)} given)")
        if str(tokens[0])!='call':
            raise GroveParseError(f"not enough tokens for call ({len(tokens)} given)")
        if str(tokens[1])!='(':
            raise GroveParseError("Missing a left parenthesis")
        if str(tokens[-1])!=")":
            raise GroveParseError("Missing a right parenthesis")
        try:
            objectName = Name.parse(tokens[2])
        except:
            raise GroveParseError(f"Object variable {tokens[2]} could not be parsed")
        try:
            methodName = Name.parse(tokens[3])
        except:
            raise GroveParseError(f"Method could not be parsed")
        try:
            args = Expression.parse(tokens[3:])
        except:
            raise GroveParseError(f"Expression could not be parsed")

        return Call(tokens[2], tokens[3], tokens[3:]) 
    

class Import(Statement):
    def __init__(self, names):
        self.names:list[Name] = names
    def eval(self):
        try:
            module_name = ".".join([name.name for name in self.names])
            module = importlib.import_module(module_name)
            context[module_name] = module
        except ModuleNotFoundError as m:
            raise GroveEvalError(f"Module not found: {m.msg}")
    @staticmethod
    def parse(tokens: list[str]) -> Object:
        if len(tokens) < 2:
            raise GroveParseError("Not enough tokens for import statement")
        if tokens[0] != "import":
            raise GroveParseError("Import statement must begin with 'import' keyword.")
        try:                
            name_tokens = tokens[1].split(".")
            names = []
            for name_token in name_tokens:
                names.append(Name.parse([name_token]))
            return Import(names)
        except Exception as e:
            if verbose: print(e)
            raise GroveParseError('Not enough tokens to be import statement')
        

class Terminate(Statement):
	# TODO: Implement node for "quit" and "exit" statements
    def __init__(self, word):
        self.keyword = word
    def eval(self): 
        if self.keyword == "quit" or self.keyword == "exit":
            quit()
        else:
            raise GroveEvalError("Invalid keyword")
    @staticmethod
    def parse(tokens: list[str]) -> Expression:
        """Factory method for creating Terminate commands from tokens"""
        # check to see if this string matches the pattern for terminate
        # 0. ensure there are enough tokens for this to be a terminate statement
        if len(tokens) != 1:
            raise GroveParseError("Statement too long for Terminate")
        # 1. ensure that the only token is "quit" or "exit"
        keyword = tokens[0]
        if keyword != 'quit' and keyword != 'exit': 
            raise GroveParseError("Terminate statements must be 'quit' or 'exit'")
>>>>>>> 321e1946
        return Terminate(keyword)<|MERGE_RESOLUTION|>--- conflicted
+++ resolved
@@ -1,4 +1,3 @@
-<<<<<<< HEAD
 from __future__ import annotations
 from abc import ABCMeta, abstractmethod
 from typing import Any, Union
@@ -46,7 +45,7 @@
     @abstractmethod
     def eval(self) -> int: pass
     @classmethod
-    def parse(cls, tokens: list[str]) -> Expression:
+    def parse(cls, tokens: list[str]) -> tuple[Expression, list[str]]:
         """Factory method for creating Expression subclasses from tokens"""
         # get a list of all the subclasses of Expression
         subclasses: list[type[Expression]] = cls.__subclasses__()
@@ -302,8 +301,39 @@
             raise GroveParseError('Object instantiation failed')
     
 class Call(Expression):
-    # TODO: Implement node for "import" statements
-    pass
+    def __init__(self, objectName:Name, methodName:Name, args:list[Expression]):
+        self.objectName = objectName
+        self.methodName = methodName
+        self.args = args
+    def eval(self):
+        for el in self.args:
+            self.methodName(el)
+
+    def parse(tokens: list[str]) -> Call:
+        '''extracting the names and testing for error'''
+        if len(tokens)<6:
+            raise GroveParseError(f"not enough tokens for call ({len(tokens)} given)")
+        if str(tokens[0])!='call':
+            raise GroveParseError(f"not enough tokens for call ({len(tokens)} given)")
+        if str(tokens[1])!='(':
+            raise GroveParseError("Missing a left parenthesis")
+        if str(tokens[-1])!=")":
+            raise GroveParseError("Missing a right parenthesis")
+        try:
+            objectName = Name.parse(tokens[2])
+        except:
+            raise GroveParseError(f"Object variable {tokens[2]} could not be parsed")
+        try:
+            methodName = Name.parse(tokens[3])
+        except:
+            raise GroveParseError(f"Method could not be parsed")
+        try:
+            args = Expression.parse(tokens[3:])
+        except:
+            raise GroveParseError(f"Expression could not be parsed")
+
+        return Call(tokens[2], tokens[3], tokens[3:]) 
+    
 
 class Import(Statement):
     def __init__(self, names):
@@ -352,370 +382,4 @@
         keyword = tokens[0]
         if keyword != 'quit' and keyword != 'exit': 
             raise GroveParseError("Terminate statements must be 'quit' or 'exit'")
-=======
-from __future__ import annotations
-from abc import ABCMeta, abstractmethod
-from typing import Any, Union
-import importlib
-
-# create a context where variables stored with set are kept
-context: dict[str,int] = {}
-
-# add a "verbose" flag to print all parse exceptions while debugging
-verbose = False
-
-# define base classes for Language exceptions for ParsingExceptions
-class GroveError(Exception): pass
-class GroveParseError(GroveError): pass
-class GroveEvalError(GroveError): pass
-
-# define a base class for Commands
-class Command(metaclass=ABCMeta):
-    @abstractmethod
-    def __init__(self): pass
-    @abstractmethod
-    def eval(self) -> Union[int,None]: pass
-    @staticmethod
-    def parse(s: str) -> Command:
-        """Factory method for creating Command subclasses from lines of code"""
-        # the command should split the input into tokens based on whitespace
-        tokens: list[str] = s.strip().split()
-        # a command must be either a statement or an expression
-        try:
-            # first try to parse the command as a statement
-            return Statement.parse(tokens)
-        except GroveParseError as e:
-            if verbose: print(e)
-        try:
-            # if it is not a statement, try an expression
-            return Expression.parse(tokens)
-        except GroveParseError as e:
-            if verbose: print(e)
-        raise GroveParseError(f"Unrecognized Command: {s}")
-
-# define a base class for Expressions
-class Expression(Command, metaclass=ABCMeta):
-    @abstractmethod
-    def __init__(self): pass
-    @abstractmethod
-    def eval(self) -> int: pass
-    @classmethod
-    def parse(cls, tokens: list[str]) -> tuple[Expression, list[str]]:
-        """Factory method for creating Expression subclasses from tokens"""
-        # get a list of all the subclasses of Expression
-        subclasses: list[type[Expression]] = cls.__subclasses__()
-        # try each subclass in turn to see if it matches the pattern
-        for subclass in subclasses:
-            try: 
-                return subclass.parse(tokens)
-            except GroveParseError as e:
-                if verbose: print(e)
-        # if none of the subclasses parsed successfully raise an exception
-        raise GroveParseError(f"Unrecognized Expression: {' '.join(tokens)}")
-    @staticmethod
-    def match_parens(tokens: list[str]) -> int:
-        """Searches tokens beginning with ( and returns index of matching )"""
-        # ensure tokens is such that a matching ) might exist
-        if len(tokens) < 2: raise GroveParseError("Expression too short")
-        if tokens[0] != '(': raise GroveParseError("No opening ( found")
-        # track the depth of nested ()
-        depth: int = 0
-        for i,token in enumerate(tokens):
-            # when a ( is found, increase the depth
-            if token == '(': depth += 1
-            # when a ) is found, decrease the depth
-            elif token == ')': depth -= 1
-            # if after a token the depth reaches 0, return that index
-            if depth == 0: return i
-        # if the depth never again reached 0 then parens do not match
-        raise GroveParseError("No closing ) found")
-
-# define a base class for Statements
-class Statement(Command, metaclass=ABCMeta):
-    @abstractmethod
-    def __init__(self): pass
-    @abstractmethod
-    def eval(self) -> None: pass
-    @classmethod
-    def parse(cls, tokens: list[str]) -> Statement:
-        """Factory method for creating Statement subclasses from tokens"""
-        # get a list of all the subclasses of Statement
-        subclasses: list[type[Statement]] = cls.__subclasses__()
-        # try each subclass in turn to see if it matches the pattern
-        for subclass in subclasses:
-            try: 
-                return subclass.parse(tokens)
-            except GroveParseError as e:
-                if verbose: print(e)
-        # if none of the subclasses parsed successfully raise an exception
-        raise GroveParseError(f"Unrecognized Expression: {' '.join(tokens)}")
-
-# define a class to represent the "set" statement
-class Set(Statement):
-    def __init__(self, name: Name, value: Expression):
-        self.name = name
-        self.value = value
-    def eval(self) -> None:
-        context[self.name.name] = self.value.eval()
-    def __eq__(self, other: Any):
-        return (isinstance(other, Set) and 
-                self.name == other.name and 
-                self.value == other.value)
-    @staticmethod
-    def parse(tokens: list[str]) -> Set:
-        """Factory method for creating Set commands from tokens"""
-        # check to see if this string matches the pattern for set
-        # 0. ensure there are enough tokens for this to be a set statement
-        if len(tokens) < 4:
-            raise GroveParseError("Statement too short for Set")
-        # 1. ensure that the very first token is "set" otherwise throw Exception
-        if tokens[0] != 'set': 
-            raise GroveParseError("Set statements must begin with 'set'")
-        # 2. ensure that the next token is a valid Name
-        try:
-            name: Name = Name.parse([tokens[1]])
-        except GroveParseError:
-            raise GroveParseError("No name found for Set statement")
-        # 3. ensure that the next token is an '='
-        if tokens[2] != '=':
-            raise GroveParseError("Set statement requires '='")
-        # 4. ensure the remaining tokens represent an expression
-        try:
-            value: Expression = Expression.parse(tokens[3:])
-        except GroveParseError:
-            raise GroveParseError("No value found for Set statement")
-        # if this point is reached, this is a valid Set statement
-        return Set(name, value)
-
-# define an expression for the addition operation
-class Add(Expression):
-    def __init__(self, first: Expression, second: Expression):
-        self.first = first
-        self.second = second
-    def eval(self) -> int:
-        return self.first.eval() + self.second.eval()
-    def __eq__(self, other) -> bool:
-        return (isinstance(other, Add) and 
-                other.first == self.first and 
-                other.second == self.second)
-    @staticmethod
-    def parse(tokens: list[str]) -> Add:
-        """Factory method for creating Add expressions from tokens"""
-        s = ' '.join(tokens)
-        # check to see if this string matches the pattern for add
-        # 0. ensure there are enough tokens for this to be a add expression
-        if len(tokens) < 7:
-            raise GroveParseError(f"Not enough tokens for Add in: {s}")
-        # 1. ensure the first two tokens are + and (
-        if tokens[0] != '+' or tokens[1] != '(':
-            raise GroveParseError(f"Add must begin with '+ (' in {s}")
-        # 2. ensure there is an expression inside that open parentheses
-        try:
-            cut = Expression.match_parens(tokens[1:])+1
-            first: Expression = Expression.parse(tokens[2:cut])
-        except GroveParseError:
-            raise GroveParseError(f"Unable to parse first addend in: {s}")
-        # 3. ensure there are enough tokens left after the first expression
-        tokens = tokens[cut+1:]
-        if len(tokens) < 3:
-            raise GroveParseError(f"Not enough tokens left for Add in: {s}")
-        # 4. ensure the first and last of the remaining tokens are ( and )
-        if tokens[0] != '(' or tokens[-1] != ')':
-            raise GroveParseError(f"Addends must be wrapped in ( ): {s}")
-        # 5. ensure the tokens between these are a valid expression
-        try:
-            second: Expression = Expression.parse(tokens[1:-1])
-        except GroveParseError:
-            raise GroveParseError(f"Unable to parse second addend in: {s}")
-        # if this point is reached, this is a valid Add expression
-        return Add(first, second)
-    #TODO CHECK TYPE MISMATCH
-
-# define an expression for an integer constant
-class Number(Expression):
-    def __init__(self, num: int):
-        self.num = num
-    def eval(self) -> int:
-        return self.num
-    def __eq__(self, other: Any) -> bool:
-        return (isinstance(other, Number) and other.num == self.num)
-    @staticmethod
-    def parse(tokens: list[str]) -> Number:
-        """Factory method for creating Number expressions from tokens"""
-        # 0. ensure there is exactly one token
-        if len(tokens) != 1:
-            raise GroveParseError("Wrong number of tokens for Number")
-        # 1. ensure that all characters in that token are digits
-        if not tokens[0].isdigit():
-            raise GroveParseError("Numbers can only contain digits")
-        # if this point is reached, this is a valid Number expression
-        return Number(int(tokens[0]))
-
-# define an expression for a variable name
-class Name(Expression):
-    def __init__(self, name: str):
-        self.name = name
-    def eval(self) -> int:
-        try: return context[self.name]
-        except KeyError: raise GroveEvalError(f"{self.name} is undefined")
-    def __eq__(self, other: Any) -> bool:
-        return isinstance(other, Name) and other.name == self.name
-    @staticmethod
-    def parse(tokens: list[str]) -> Name:
-        """Factory method for creating Name expressions from tokens"""
-        # 0. ensure there is exactly one token
-        if len(tokens) != 1:
-            raise GroveParseError("Wrong number of tokens for Name")
-        # 1. ensure that all characters in that token are alphabetic
-        if not tokens[0].isidentifier():
-            raise GroveParseError("Names can only contain letters, numbers, or _")
-        # if this point is reached, this is a valid Number expression
-        return Name(tokens[0])
-
-class StringLiteral(Expression):
-    # TODO: Implement node for String literals
-    def __init__(self, word):
-        self.word = word
-    def eval(self):
-        return self.word
-    @staticmethod
-    def parse(tokens: list[str]):
-        if(len(tokens) != 1):
-            raise GroveParseError("Invalid number of tokens for String Literal")
-        token = tokens[0]
-        if len(token) < 2 or token[0] != '"' or token[-1] != '"':
-            raise GroveParseError("Invalid number of characters for String Literal")
-        token = token[1:-1]
-        if '"' in token:
-            raise GroveParseError("String Literal cannot contain quote")
-        for c in tokens:
-            if(c == ' ' or c == '\\'):
-                raise GroveParseError("String Literal cannot have white spaces")
-        return StringLiteral(token)
-    
-
-class Object(Expression):
-    def __init__(self, names):
-        # self.name = name
-        self.names:list[str] = names
-    def eval(self):
-        path_elements = [name.name for name in self.names]
-        if len(path_elements) == 1:
-            class_ = path_elements[0]
-        else:
-            class_name = path_elements[-1]
-            module_name = '.'.join(path_elements[0:-1])
-            if verbose:
-                print(module_name, class_name)
-            if module_name == '__builtins__':
-                class_ = eval(class_name)
-            else:
-                try:
-                    module = context[module_name]
-                except KeyError:
-                    raise GroveEvalError(f"Module {module_name} not in context.")
-                try:
-                    class_ = getattr(module, class_name)
-                except AttributeError as e:
-                    raise GroveEvalError(e.msg)
-        return class_()
-    @staticmethod
-    def parse(tokens: list[str]) -> Object:
-        if len(tokens) < 2:
-            raise GroveParseError("Object instantiation requires two tokens.")
-        if tokens[0] != "new":
-            raise GroveParseError("Object instantiation must begin with 'new' keyword.")
-        try:                
-            name_tokens = tokens[1].split(".")
-            names = []
-            for name_token in name_tokens:
-                names.append(Name.parse([name_token]))
-            return Object(names)
-        except Exception as e:
-            if verbose: print(e)
-            raise GroveParseError('Object instantiation failed')
-    
-class Call(Expression):
-    def __init__(self, objectName:Name, methodName:Name, args:list[Expression]):
-        self.objectName = objectName
-        self.methodName = methodName
-        self.args = args
-    def eval(self):
-        for el in self.args:
-            self.methodName(el)
-
-    def parse(tokens: list[str]) -> Call:
-        '''extracting the names and testing for error'''
-        if len(tokens)<6:
-            raise GroveParseError(f"not enough tokens for call ({len(tokens)} given)")
-        if str(tokens[0])!='call':
-            raise GroveParseError(f"not enough tokens for call ({len(tokens)} given)")
-        if str(tokens[1])!='(':
-            raise GroveParseError("Missing a left parenthesis")
-        if str(tokens[-1])!=")":
-            raise GroveParseError("Missing a right parenthesis")
-        try:
-            objectName = Name.parse(tokens[2])
-        except:
-            raise GroveParseError(f"Object variable {tokens[2]} could not be parsed")
-        try:
-            methodName = Name.parse(tokens[3])
-        except:
-            raise GroveParseError(f"Method could not be parsed")
-        try:
-            args = Expression.parse(tokens[3:])
-        except:
-            raise GroveParseError(f"Expression could not be parsed")
-
-        return Call(tokens[2], tokens[3], tokens[3:]) 
-    
-
-class Import(Statement):
-    def __init__(self, names):
-        self.names:list[Name] = names
-    def eval(self):
-        try:
-            module_name = ".".join([name.name for name in self.names])
-            module = importlib.import_module(module_name)
-            context[module_name] = module
-        except ModuleNotFoundError as m:
-            raise GroveEvalError(f"Module not found: {m.msg}")
-    @staticmethod
-    def parse(tokens: list[str]) -> Object:
-        if len(tokens) < 2:
-            raise GroveParseError("Not enough tokens for import statement")
-        if tokens[0] != "import":
-            raise GroveParseError("Import statement must begin with 'import' keyword.")
-        try:                
-            name_tokens = tokens[1].split(".")
-            names = []
-            for name_token in name_tokens:
-                names.append(Name.parse([name_token]))
-            return Import(names)
-        except Exception as e:
-            if verbose: print(e)
-            raise GroveParseError('Not enough tokens to be import statement')
-        
-
-class Terminate(Statement):
-	# TODO: Implement node for "quit" and "exit" statements
-    def __init__(self, word):
-        self.keyword = word
-    def eval(self): 
-        if self.keyword == "quit" or self.keyword == "exit":
-            quit()
-        else:
-            raise GroveEvalError("Invalid keyword")
-    @staticmethod
-    def parse(tokens: list[str]) -> Expression:
-        """Factory method for creating Terminate commands from tokens"""
-        # check to see if this string matches the pattern for terminate
-        # 0. ensure there are enough tokens for this to be a terminate statement
-        if len(tokens) != 1:
-            raise GroveParseError("Statement too long for Terminate")
-        # 1. ensure that the only token is "quit" or "exit"
-        keyword = tokens[0]
-        if keyword != 'quit' and keyword != 'exit': 
-            raise GroveParseError("Terminate statements must be 'quit' or 'exit'")
->>>>>>> 321e1946
         return Terminate(keyword)